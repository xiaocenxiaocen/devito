--- conflicted
+++ resolved
@@ -279,11 +279,7 @@
         stencils = [Eq(u.forward, first_stencil), Eq(U.forward, second_stencil)]
         super(BornOperator, self).__init__(src.nt, m.shape,
                                            stencils=stencils,
-<<<<<<< HEAD
-                                           substitutions=[subs, subs],
-=======
-                                           subs=[subs, subs, {}, {}],
->>>>>>> bf173aa4
+                                           subs=[subs, subs],
                                            spc_border=spc_order/2,
                                            time_order=time_order,
                                            forward=True,
@@ -293,7 +289,7 @@
         # Insert source and receiver terms post-hoc
         self.input_params += [dm, src, src.coordinates, rec, rec.coordinates, U]
         self.output_params = [rec]
-        self.propagator.time_loop_stencils_b = src.add(m, u, t-1)
+        self.propagator.time_loop_stencils_b = src.add(m, u, t - 1)
         self.propagator.time_loop_stencils_a = rec.read(U)
         self.propagator.add_devito_param(dm)
         self.propagator.add_devito_param(src)
@@ -328,7 +324,7 @@
         subs = {s: dt, h: model.get_spacing()}
         super(ForwardOperatorD, self).__init__(nt, m.shape,
                                                stencils=Eq(u.forward, stencil),
-                                               substitutions=subs,
+                                               subs=subs,
                                                spc_border=spc_order/2,
                                                time_order=time_order,
                                                forward=True,
@@ -369,7 +365,7 @@
         subs = {s: model.get_critical_dt(), h: model.get_spacing()}
         super(AdjointOperatorD, self).__init__(nt, m.shape,
                                                stencils=Eq(v.backward, stencil),
-                                               substitutions=subs,
+                                               subs=subs,
                                                spc_border=spc_order/2,
                                                time_order=time_order,
                                                forward=False,
