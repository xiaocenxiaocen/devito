--- conflicted
+++ resolved
@@ -3,37 +3,27 @@
 from examples.containers import IGrid, IShot
 from examples.tti.TTI_codegen import TTI_cg
 
-<<<<<<< HEAD
-dimensions = (100, 100)
-model = IGrid()
-model.shape = dimensions
-=======
 dimensions = (150, 150)
->>>>>>> 95bb52c3
 origin = (0., 0.)
 spacing = (20.0, 20.0)
 t_order = 2
 spc_order = 4
 # True velocity
 true_vp = np.ones(dimensions) + 1.0
+true_vp[:, int(dimensions[1] / 3):int(2*dimensions[1]/3)] = 3.0
+true_vp[:, int(2*dimensions[1] / 3):int(dimensions[1])] = 4.0
 
-<<<<<<< HEAD
-model.create_model(origin, spacing, true_vp, (true_vp - 1), 0.1*(true_vp - 0),
-                   0.08 * (true_vp - 0), np.pi/5*np.ones(dimensions),
-                   0*np.ones(dimensions))
-=======
 model = IGrid(origin, spacing, true_vp, 0.1*(true_vp - 2),
               0.08 * (true_vp - 2), np.pi/5*np.ones(dimensions),
               0*np.ones(dimensions))
->>>>>>> 95bb52c3
 
 # Define seismic data.
 data = IShot()
-src = IShot()
+
 f0 = .010
 dt = model.get_critical_dt()
 t0 = 0.0
-tn = 700.0
+tn = 2000.0
 nt = int(1+(tn-t0)/dt)
 h = model.get_spacing()
 # Set up the source as Ricker wavelet for f0
@@ -43,27 +33,6 @@
     r = (np.pi * f0 * (t - 1./f0))
     return (1-2.*r**2)*np.exp(-r**2)
 
-<<<<<<< HEAD
-# Source geometry
-time_series = np.zeros((nt, 1))
-
-time_series[:, 0] = source(np.linspace(t0, tn, nt), f0)
-
-location = np.zeros((1, 3))
-location[0, 0] = origin[0] + dimensions[0] * spacing[0] * 0.5
-location[0, 1] = origin[1] + dimensions[1] * spacing[1] * 0.3
-location[0, 2] = origin[1] + dimensions[1] * spacing[1] * 0.5
-
-src.set_receiver_pos(location)
-src.set_shape(nt, 1)
-src.set_traces(time_series)
-src.set_time_axis(dt, tn)
-# Receiver geometry
-receiver_coords = np.zeros((101, 3))
-receiver_coords[:, 0] = np.linspace(50, 950, num=101)
-receiver_coords[:, 1] = origin[1] + dimensions[1] * spacing[1] * 0.5
-receiver_coords[:, 2] = location[0, 1]
-=======
 
 time_series = source(np.linspace(t0, tn, nt), f0)
 location = (origin[0] + dimensions[0] * spacing[0] * 0.5, 40)
@@ -71,10 +40,8 @@
 receiver_coords = np.zeros((301, 2))
 receiver_coords[:, 0] = np.linspace(50, 2950, num=301)
 receiver_coords[:, 1] = 40
->>>>>>> 95bb52c3
 data.set_receiver_pos(receiver_coords)
-data.set_shape(nt, 101)
-data.set_time_axis(dt, tn)
+data.set_shape(nt, 301)
 
-TTI = TTI_cg(model, data, src, t_order=2, s_order=spc_order, nbpml=10)
-(rec, u, v) = TTI.Forward()+TTI = TTI_cg(model, data, None, t_order=2, s_order=spc_order, nbpml=10)
+rec, u, v, gflopss, oi, timings = TTI.Forward()