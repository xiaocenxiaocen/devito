--- conflicted
+++ resolved
@@ -99,8 +99,4 @@
 
 
 if __name__ == "__main__":
-<<<<<<< HEAD
-    run(full_run=True, autotune=False, space_order=6, time_order=2, dimensions=(30, 30))
-=======
-    run(full_run=True, autotune=False, space_order=6, time_order=2)
->>>>>>> 6b8ed159
+    run(full_run=False, autotune=False, space_order=6, time_order=2)