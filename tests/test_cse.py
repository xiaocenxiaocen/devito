import numpy as np

from examples.acoustic.Acoustic_codegen import Acoustic_cg
from examples.containers import IGrid, IShot


def source(t, f0):
    r = (np.pi * f0 * (t - 1./f0))

    return (1-2.*r**2)*np.exp(-r**2)


def run_acoustic_forward(cse):
    dimensions = (50, 50, 50)
    model = IGrid()
    model0 = IGrid()
    model1 = IGrid()
    model.shape = dimensions
    model0.shape = dimensions
    model1.shape = dimensions
    origin = (0., 0., 0.)
    spacing = (20., 20., 20.)

    # True velocity
    true_vp = np.ones(dimensions) + 2.0
    true_vp[:, :, int(dimensions[0] / 2):int(dimensions[0])] = 4.5

    model.create_model(origin, spacing, true_vp)

    # Define seismic data.
    data = IShot()
    src = IShot()
    f0 = .010
    dt = model.get_critical_dt()
    t0 = 0.0
    tn = 250.0
    nt = int(1+(tn-t0)/dt)

    # Source geometry
    time_series = np.zeros((nt, 1))

    time_series[:, 0] = source(np.linspace(t0, tn, nt), f0)

    location = np.zeros((1, 3))
    location[0, 0] = origin[0] + dimensions[0] * spacing[0] * 0.5
    location[0, 1] = origin[0] + dimensions[1] * spacing[1] * 0.5
    location[0, 2] = origin[2] + 2 * spacing[2]

    src.set_receiver_pos(location)
    src.set_shape(nt, 1)
    src.set_traces(time_series)

    receiver_coords = np.zeros((50, len(dimensions)))
    receiver_coords[:, 0] = np.linspace(50, origin[0] + dimensions[0] * spacing[0] - 50,
                                        num=50)
    receiver_coords[:, 1] = location[0, 1]
    receiver_coords[:, 2] = location[0, 2]
    data.set_receiver_pos(receiver_coords)
<<<<<<< HEAD
    data.set_shape(nt, 50)
    Acoustic = Acoustic_cg(model, data, src)
    (rec, u) = Acoustic.Forward(save=False, cse=cse)
=======
    data.set_shape(nt, 101)
    acoustic = Acoustic_cg(model, data, cse=cse)
    rec, u, _, _, _ = acoustic.Forward(save=False, cse=cse)
>>>>>>> 6dbdfb75

    return rec


def test_cse():
    rec_cse = run_acoustic_forward(True)
    rec = run_acoustic_forward(False)

    assert np.isclose(np.linalg.norm(rec - rec_cse), 0.0)<|MERGE_RESOLUTION|>--- conflicted
+++ resolved
@@ -56,15 +56,9 @@
     receiver_coords[:, 1] = location[0, 1]
     receiver_coords[:, 2] = location[0, 2]
     data.set_receiver_pos(receiver_coords)
-<<<<<<< HEAD
     data.set_shape(nt, 50)
     Acoustic = Acoustic_cg(model, data, src)
     (rec, u) = Acoustic.Forward(save=False, cse=cse)
-=======
-    data.set_shape(nt, 101)
-    acoustic = Acoustic_cg(model, data, cse=cse)
-    rec, u, _, _, _ = acoustic.Forward(save=False, cse=cse)
->>>>>>> 6dbdfb75
 
     return rec
 
