import numpy as np
import pytest
from numpy import linalg

from devito import clear_cache
from examples.acoustic.Acoustic_codegen import Acoustic_cg
from examples.containers import IGrid, IShot


@pytest.mark.xfail(reason='Numerical accuracy with np.float32')
class TestGradient(object):
    @pytest.fixture(params=[(70, 80)])
    def acoustic(self, request, time_order, space_order):
        dimensions = request.param
        # dimensions are (x,z) and (x, y, z)
        origin = tuple([0]*len(dimensions))
        spacing = tuple([10]*len(dimensions))

        # velocity models
        def smooth10(vel):
            out = np.zeros(dimensions)
            out[:] = vel[:]
            for a in range(5, dimensions[-1]-6):
                if len(dimensions) == 2:
                    out[:, a] = np.sum(vel[:, a - 5:a + 5], axis=1) / 10
                else:
                    out[:, :, a] = np.sum(vel[:, :, a - 5:a + 5], axis=2) / 10
            return out

        # True velocity
        true_vp = np.ones(dimensions) + .5
        if len(dimensions) == 2:
            true_vp[:, int(dimensions[1] / 3):] = 2.5
        else:
            true_vp[:, :, int(dimensions[2] / 3):] = 2.5
        # Smooth velocity
        initial_vp = smooth10(true_vp)
        dm = true_vp**-2 - initial_vp**-2
        model = IGrid(origin, spacing, true_vp)
        model0 = IGrid(origin, spacing, initial_vp)
        # Define seismic data.
        data = IShot()
        src = IShot()
        f0 = .010
        if time_order == 4:
            dt = 1.73 * model.get_critical_dt()
        else:
            dt = model.get_critical_dt()
        t0 = 0.0
        tn = 750.0
        nt = int(1+(tn-t0)/dt)
        # Set up the source as Ricker wavelet for f0

        def source(t, f0):
            r = (np.pi * f0 * (t - 1./f0))
            return (1-2.*r**2)*np.exp(-r**2)

        # Source geometry
        time_series = np.zeros((nt, 1))

        time_series[:, 0] = source(np.linspace(t0, tn, nt), f0)

        location = np.zeros((1, 3))
        location[0, 0] = origin[0] + dimensions[0] * spacing[0] * 0.5
        location[0, 1] = origin[1] + 2 * spacing[1]
        if len(dimensions) == 3:
            location[0, 1] = origin[0] + dimensions[1] * spacing[1] * 0.5
            location[0, 2] = origin[2] + 2 * spacing[2]

        src.set_receiver_pos(location)
        src.set_shape(nt, 1)
        src.set_traces(time_series)
        src.set_time_axis(dt, tn)

        receiver_coords = np.zeros((50, len(dimensions)))
        receiver_coords[:, 0] = np.linspace(50, origin[0] + dimensions[0]*spacing[0] - 50,
                                            num=50)
<<<<<<< HEAD
        receiver_coords[:, 1] = location[0, 1]
        if len(dimensions) == 3:
            receiver_coords[:, 1] = location[0, 1]
            receiver_coords[:, -1] = location[0, 2]
=======
        receiver_coords[:, 1] = location[1]
        if len(dimensions) == 3:
            receiver_coords[:, 2] = location[2]
>>>>>>> 95bb52c3
        data.set_receiver_pos(receiver_coords)
        data.set_shape(nt, 50)
        data.set_time_axis(dt, tn)
        # Adjoint test
<<<<<<< HEAD
        wave_true = Acoustic_cg(model, data, src, t_order=time_order,
                                s_order=space_order, nbpml=10)
        wave_0 = Acoustic_cg(model0, data, src, t_order=time_order,
                             s_order=space_order, nbpml=10)
=======
        wave_true = Acoustic_cg(model, data, None, t_order=time_order,
                                s_order=space_order, nbpml=40)
        wave_0 = Acoustic_cg(model0, data, None, t_order=time_order,
                             s_order=space_order, nbpml=40)
>>>>>>> 95bb52c3
        return wave_true, wave_0, dm, initial_vp

    @pytest.fixture(params=[2])
    def time_order(self, request):
        return request.param

    @pytest.fixture(params=[2])
    def space_order(self, request):
        return request.param

    def test_grad(self, acoustic):
        clear_cache()
        rec = acoustic[0].Forward()[0]
        rec0, u0 = acoustic[1].Forward(save=True)
        F0 = .5*linalg.norm(rec0 - rec)**2
        gradient = acoustic[1].Gradient(rec0 - rec, u0)
        # Actual Gradient test
        G = np.dot(gradient.reshape(-1), acoustic[1].model.pad(acoustic[2]).reshape(-1))
        # FWI Gradient test
        H = [1, 0.1, 0.01, .001, 0.0001, 0.00001, 0.000001]
        error1 = np.zeros(7)
        error2 = np.zeros(7)
        for i in range(0, 7):
            acoustic[1].model.set_vp(np.sqrt((acoustic[3]**-2 + H[i] *
                                              acoustic[2])**(-1)))
            d = acoustic[1].Forward()[0]
            error1[i] = np.absolute(.5*linalg.norm(d - rec)**2 - F0)
            error2[i] = np.absolute(.5*linalg.norm(d - rec)**2 - F0 - H[i] * G)
            # print(F0, .5*linalg.norm(d - rec)**2, error1[i], H[i] *G, error2[i])
            # print('For h = ', H[i], '\nFirst order errors is : ', error1[i],
            #       '\nSecond order errors is ', error2[i])

        hh = np.zeros(7)
        for i in range(0, 7):
            hh[i] = H[i] * H[i]

        # Test slope of the  tests
        p1 = np.polyfit(np.log10(H), np.log10(error1), 1)
        p2 = np.polyfit(np.log10(H), np.log10(error2), 1)
        print(p1)
        print(p2)
        assert np.isclose(p1[0], 1.0, rtol=0.05)
        assert np.isclose(p2[0], 2.0, rtol=0.05)


if __name__ == "__main__":
    t = TestGradient()
    request = type('', (), {})()
    request.param = (60, 70)
<<<<<<< HEAD
    ac = t.acoustic(request, 2, 4)
=======
    ac = t.acoustic(request, 4, 2)
>>>>>>> 95bb52c3
    t.test_grad(ac)<|MERGE_RESOLUTION|>--- conflicted
+++ resolved
@@ -40,14 +40,13 @@
         model0 = IGrid(origin, spacing, initial_vp)
         # Define seismic data.
         data = IShot()
-        src = IShot()
         f0 = .010
         if time_order == 4:
             dt = 1.73 * model.get_critical_dt()
         else:
             dt = model.get_critical_dt()
         t0 = 0.0
-        tn = 750.0
+        tn = 500.0
         nt = int(1+(tn-t0)/dt)
         # Set up the source as Ricker wavelet for f0
 
@@ -55,51 +54,26 @@
             r = (np.pi * f0 * (t - 1./f0))
             return (1-2.*r**2)*np.exp(-r**2)
 
-        # Source geometry
-        time_series = np.zeros((nt, 1))
-
-        time_series[:, 0] = source(np.linspace(t0, tn, nt), f0)
-
-        location = np.zeros((1, 3))
-        location[0, 0] = origin[0] + dimensions[0] * spacing[0] * 0.5
-        location[0, 1] = origin[1] + 2 * spacing[1]
+        time_series = source(np.linspace(t0, tn, nt), f0)
+        location = (origin[0] + dimensions[0] * spacing[0] * 0.5,
+                    origin[-1] + 2 * spacing[-1])
         if len(dimensions) == 3:
-            location[0, 1] = origin[0] + dimensions[1] * spacing[1] * 0.5
-            location[0, 2] = origin[2] + 2 * spacing[2]
-
-        src.set_receiver_pos(location)
-        src.set_shape(nt, 1)
-        src.set_traces(time_series)
-        src.set_time_axis(dt, tn)
-
+            location = (location[0], origin[1] + dimensions[1] * spacing[1] * 0.5,
+                        location[1])
+        data.set_source(time_series, dt, location)
         receiver_coords = np.zeros((50, len(dimensions)))
         receiver_coords[:, 0] = np.linspace(50, origin[0] + dimensions[0]*spacing[0] - 50,
                                             num=50)
-<<<<<<< HEAD
-        receiver_coords[:, 1] = location[0, 1]
-        if len(dimensions) == 3:
-            receiver_coords[:, 1] = location[0, 1]
-            receiver_coords[:, -1] = location[0, 2]
-=======
         receiver_coords[:, 1] = location[1]
         if len(dimensions) == 3:
             receiver_coords[:, 2] = location[2]
->>>>>>> 95bb52c3
         data.set_receiver_pos(receiver_coords)
         data.set_shape(nt, 50)
-        data.set_time_axis(dt, tn)
         # Adjoint test
-<<<<<<< HEAD
-        wave_true = Acoustic_cg(model, data, src, t_order=time_order,
-                                s_order=space_order, nbpml=10)
-        wave_0 = Acoustic_cg(model0, data, src, t_order=time_order,
-                             s_order=space_order, nbpml=10)
-=======
         wave_true = Acoustic_cg(model, data, None, t_order=time_order,
                                 s_order=space_order, nbpml=40)
         wave_0 = Acoustic_cg(model0, data, None, t_order=time_order,
                              s_order=space_order, nbpml=40)
->>>>>>> 95bb52c3
         return wave_true, wave_0, dm, initial_vp
 
     @pytest.fixture(params=[2])
@@ -113,7 +87,7 @@
     def test_grad(self, acoustic):
         clear_cache()
         rec = acoustic[0].Forward()[0]
-        rec0, u0 = acoustic[1].Forward(save=True)
+        rec0, u0, _, _, _ = acoustic[1].Forward(save=True)
         F0 = .5*linalg.norm(rec0 - rec)**2
         gradient = acoustic[1].Gradient(rec0 - rec, u0)
         # Actual Gradient test
@@ -149,9 +123,5 @@
     t = TestGradient()
     request = type('', (), {})()
     request.param = (60, 70)
-<<<<<<< HEAD
-    ac = t.acoustic(request, 2, 4)
-=======
     ac = t.acoustic(request, 4, 2)
->>>>>>> 95bb52c3
     t.test_grad(ac)