<<<<<<< HEAD
import numpy as np
import pytest

from devito import clear_cache
from examples.acoustic.Acoustic_codegen import Acoustic_cg
from examples.containers import IGrid, IShot


class TestAdjointA(object):
    @pytest.fixture(params=[(60, 70), (60, 70, 80)])
    def acoustic(self, request, time_order, space_order):
        model = IGrid()
        dimensions = request.param
        # dimensions are (x,z) and (x, y, z)
        origin = tuple([0.0]*len(dimensions))
        spacing = tuple([15.0]*len(dimensions))

        # True velocity
        true_vp = np.ones(dimensions) + .5
        if len(dimensions) == 2:
            true_vp[:, int(dimensions[0] / 2):dimensions[0]] = 2.5
        else:
            true_vp[:, :, int(dimensions[0] / 2):dimensions[0]] = 2.5
        model.create_model(origin, spacing, true_vp)
        # Define seismic data.
        data = IShot()
        src = IShot()
        f0 = .010
        dt = model.get_critical_dt()
        t0 = 0.0
        tn = 500.0
        nt = int(1+(tn-t0)/dt)

        # Set up the source as Ricker wavelet for f0
        def source(t, f0):
            r = (np.pi * f0 * (t - 1./f0))
            return (1-2.*r**2)*np.exp(-r**2)

        # Source geometry
        time_series = np.zeros((nt, 1))

        time_series[:, 0] = source(np.linspace(t0, tn, nt), f0)

        location = np.zeros((1, len(dimensions)))
        location[0, 0] = origin[0] + dimensions[0] * spacing[0] * 0.5
        location[0, 1] = origin[1] + 2 * spacing[1]
        if len(dimensions) == 3:
            location[0, 1] = origin[0] + dimensions[1] * spacing[1] * 0.5
            location[0, 2] = origin[2] + 2 * spacing[2]

        src.set_receiver_pos(location)
        src.set_shape(nt, 1)
        src.set_traces(time_series)
        src.set_time_axis(dt, tn)

        receiver_coords = np.zeros((50, len(dimensions)))
        receiver_coords[:, 0] = np.linspace(50, origin[0] + dimensions[0]*spacing[0] - 50,
                                            num=50)
        receiver_coords[:, 1] = location[0, 1]
        if len(dimensions) == 3:
            receiver_coords[:, 1] = location[0, 1]
            receiver_coords[:, 2] = location[0, 2]
        data.set_receiver_pos(receiver_coords)
        data.set_shape(nt, 50)
        data.set_time_axis(dt, tn)
        # Adjoint test
        wave_true = Acoustic_cg(model, data, src, t_order=time_order, s_order=space_order,
                                nbpml=10)
        return wave_true

    @pytest.fixture(params=[2])
    def time_order(self, request):
        return request.param

    @pytest.fixture(params=[2, 4, 6, 8, 10, 12])
    def space_order(self, request):
        return request.param

    def test_adjoint(self, acoustic):
        clear_cache()
        rec, u = acoustic.Forward(save=True)
        q = acoustic.Apply_A(u)
        qa = acoustic.Apply_A_adj(q)
        # Actual adjoint test
        src1 = np.linalg.norm(acoustic.src.traces)
        src2 = np.linalg.norm(q.data)
        term1 = np.linalg.norm(q.data)**2
        term2 = np.dot(u.data.reshape(-1), qa.data.reshape(-1))
        print(term1, term2, term1 - term2, term1 / term2)
        assert np.isclose(term1 / term2, 1.0, atol=0.001)
        print(src1, src2, src1 - src2, src1 / src2)
        assert np.isclose(src1 / src2, 1.0, atol=0.001)

if __name__ == "__main__":
    t = TestAdjointA()
    request = type('', (), {})()
    request.param = (60, 70)
    ac = t.acoustic(request, 2, 2)
    t.test_adjoint(ac)
=======
import numpy as np
import pytest
from numpy import linalg

from examples.acoustic.Acoustic_codegen import Acoustic_cg
from examples.containers import IGrid, IShot


class TestAdjointA(object):
    @pytest.fixture(params=[(60, 70), (60, 70, 80)])
    def acoustic(self, request, time_order, space_order):
        dimensions = request.param
        # dimensions are (x,z) and (x, y, z)
        origin = tuple([0.0]*len(dimensions))
        spacing = tuple([15.0]*len(dimensions))

        # True velocity
        true_vp = np.ones(dimensions) + .5
        if len(dimensions) == 2:
            true_vp[:, int(dimensions[0] / 3):dimensions[0]] = 2.5
        else:
            true_vp[:, :, int(dimensions[0] / 3):dimensions[0]] = 2.5
        model = IGrid(origin, spacing, true_vp)
        # Define seismic data.
        data = IShot()

        f0 = .010
        if time_order == 4:
            dt = 1.73 * model.get_critical_dt()
        else:
            dt = model.get_critical_dt()
        t0 = 0.0
        tn = 500.0
        nt = int(1+(tn-t0)/dt)

        # Set up the source as Ricker wavelet for f0
        def source(t, f0):
            r = (np.pi * f0 * (t - 1./f0))
            return (1-2.*r**2)*np.exp(-r**2)

        time_series = source(np.linspace(t0, tn, nt), f0)
        location = (origin[0] + dimensions[0] * spacing[0] * 0.5,
                    origin[-1] + 2 * spacing[-1])
        if len(dimensions) == 3:
            location = (location[0], origin[1] + dimensions[1] * spacing[1] * 0.5,
                        location[1])
        data.set_source(time_series, dt, location)
        receiver_coords = np.zeros((50, len(dimensions)))
        receiver_coords[:, 0] = np.linspace(50, origin[0] +
                                            dimensions[0]*spacing[0] - 50,
                                            num=50)
        if len(dimensions) == 3:
            receiver_coords[:, 1] = location[1]
            receiver_coords[:, 2] = location[2]
        data.set_receiver_pos(receiver_coords)
        data.set_shape(nt, 50)
        # Adjoint test
        wave_true = Acoustic_cg(model, data, t_order=time_order, s_order=space_order,
                                nbpml=10)
        return wave_true

    @pytest.fixture(params=[2, 4])
    def time_order(self, request):
        return request.param

    @pytest.fixture(params=[4, 8, 10])
    def space_order(self, request):
        return request.param

    @pytest.fixture
    def forward(self, acoustic):
        rec, u, _, _, _ = acoustic.Forward(save=False)
        return rec

    def test_adjoint(self, acoustic, forward):
        rec = forward
        srca = acoustic.Adjoint(rec)
        # Actual adjoint test
        term1 = np.dot(srca.reshape(-1), acoustic.data.get_source().reshape(-1))
        term2 = linalg.norm(rec)**2
        print(term1, term2, term1 - term2, term1 / term2)
        assert np.isclose(term1 / term2, 1.0, atol=0.001)


if __name__ == "__main__":
    t = TestAdjointA()
    request = type('', (), {})()
    request.param = (60, 70, 80)
    ac = t.acoustic(request, 4, 2)
    fw = t.forward(ac)
    t.test_adjoint(ac, fw)
>>>>>>> 95bb52c3
<|MERGE_RESOLUTION|>--- conflicted
+++ resolved
@@ -1,193 +1,91 @@
-<<<<<<< HEAD
-import numpy as np
-import pytest
-
-from devito import clear_cache
-from examples.acoustic.Acoustic_codegen import Acoustic_cg
-from examples.containers import IGrid, IShot
-
-
-class TestAdjointA(object):
-    @pytest.fixture(params=[(60, 70), (60, 70, 80)])
-    def acoustic(self, request, time_order, space_order):
-        model = IGrid()
-        dimensions = request.param
-        # dimensions are (x,z) and (x, y, z)
-        origin = tuple([0.0]*len(dimensions))
-        spacing = tuple([15.0]*len(dimensions))
-
-        # True velocity
-        true_vp = np.ones(dimensions) + .5
-        if len(dimensions) == 2:
-            true_vp[:, int(dimensions[0] / 2):dimensions[0]] = 2.5
-        else:
-            true_vp[:, :, int(dimensions[0] / 2):dimensions[0]] = 2.5
-        model.create_model(origin, spacing, true_vp)
-        # Define seismic data.
-        data = IShot()
-        src = IShot()
-        f0 = .010
-        dt = model.get_critical_dt()
-        t0 = 0.0
-        tn = 500.0
-        nt = int(1+(tn-t0)/dt)
-
-        # Set up the source as Ricker wavelet for f0
-        def source(t, f0):
-            r = (np.pi * f0 * (t - 1./f0))
-            return (1-2.*r**2)*np.exp(-r**2)
-
-        # Source geometry
-        time_series = np.zeros((nt, 1))
-
-        time_series[:, 0] = source(np.linspace(t0, tn, nt), f0)
-
-        location = np.zeros((1, len(dimensions)))
-        location[0, 0] = origin[0] + dimensions[0] * spacing[0] * 0.5
-        location[0, 1] = origin[1] + 2 * spacing[1]
-        if len(dimensions) == 3:
-            location[0, 1] = origin[0] + dimensions[1] * spacing[1] * 0.5
-            location[0, 2] = origin[2] + 2 * spacing[2]
-
-        src.set_receiver_pos(location)
-        src.set_shape(nt, 1)
-        src.set_traces(time_series)
-        src.set_time_axis(dt, tn)
-
-        receiver_coords = np.zeros((50, len(dimensions)))
-        receiver_coords[:, 0] = np.linspace(50, origin[0] + dimensions[0]*spacing[0] - 50,
-                                            num=50)
-        receiver_coords[:, 1] = location[0, 1]
-        if len(dimensions) == 3:
-            receiver_coords[:, 1] = location[0, 1]
-            receiver_coords[:, 2] = location[0, 2]
-        data.set_receiver_pos(receiver_coords)
-        data.set_shape(nt, 50)
-        data.set_time_axis(dt, tn)
-        # Adjoint test
-        wave_true = Acoustic_cg(model, data, src, t_order=time_order, s_order=space_order,
-                                nbpml=10)
-        return wave_true
-
-    @pytest.fixture(params=[2])
-    def time_order(self, request):
-        return request.param
-
-    @pytest.fixture(params=[2, 4, 6, 8, 10, 12])
-    def space_order(self, request):
-        return request.param
-
-    def test_adjoint(self, acoustic):
-        clear_cache()
-        rec, u = acoustic.Forward(save=True)
-        q = acoustic.Apply_A(u)
-        qa = acoustic.Apply_A_adj(q)
-        # Actual adjoint test
-        src1 = np.linalg.norm(acoustic.src.traces)
-        src2 = np.linalg.norm(q.data)
-        term1 = np.linalg.norm(q.data)**2
-        term2 = np.dot(u.data.reshape(-1), qa.data.reshape(-1))
-        print(term1, term2, term1 - term2, term1 / term2)
-        assert np.isclose(term1 / term2, 1.0, atol=0.001)
-        print(src1, src2, src1 - src2, src1 / src2)
-        assert np.isclose(src1 / src2, 1.0, atol=0.001)
-
-if __name__ == "__main__":
-    t = TestAdjointA()
-    request = type('', (), {})()
-    request.param = (60, 70)
-    ac = t.acoustic(request, 2, 2)
-    t.test_adjoint(ac)
-=======
-import numpy as np
-import pytest
-from numpy import linalg
-
-from examples.acoustic.Acoustic_codegen import Acoustic_cg
-from examples.containers import IGrid, IShot
-
-
-class TestAdjointA(object):
-    @pytest.fixture(params=[(60, 70), (60, 70, 80)])
-    def acoustic(self, request, time_order, space_order):
-        dimensions = request.param
-        # dimensions are (x,z) and (x, y, z)
-        origin = tuple([0.0]*len(dimensions))
-        spacing = tuple([15.0]*len(dimensions))
-
-        # True velocity
-        true_vp = np.ones(dimensions) + .5
-        if len(dimensions) == 2:
-            true_vp[:, int(dimensions[0] / 3):dimensions[0]] = 2.5
-        else:
-            true_vp[:, :, int(dimensions[0] / 3):dimensions[0]] = 2.5
-        model = IGrid(origin, spacing, true_vp)
-        # Define seismic data.
-        data = IShot()
-
-        f0 = .010
-        if time_order == 4:
-            dt = 1.73 * model.get_critical_dt()
-        else:
-            dt = model.get_critical_dt()
-        t0 = 0.0
-        tn = 500.0
-        nt = int(1+(tn-t0)/dt)
-
-        # Set up the source as Ricker wavelet for f0
-        def source(t, f0):
-            r = (np.pi * f0 * (t - 1./f0))
-            return (1-2.*r**2)*np.exp(-r**2)
-
-        time_series = source(np.linspace(t0, tn, nt), f0)
-        location = (origin[0] + dimensions[0] * spacing[0] * 0.5,
-                    origin[-1] + 2 * spacing[-1])
-        if len(dimensions) == 3:
-            location = (location[0], origin[1] + dimensions[1] * spacing[1] * 0.5,
-                        location[1])
-        data.set_source(time_series, dt, location)
-        receiver_coords = np.zeros((50, len(dimensions)))
-        receiver_coords[:, 0] = np.linspace(50, origin[0] +
-                                            dimensions[0]*spacing[0] - 50,
-                                            num=50)
-        if len(dimensions) == 3:
-            receiver_coords[:, 1] = location[1]
-            receiver_coords[:, 2] = location[2]
-        data.set_receiver_pos(receiver_coords)
-        data.set_shape(nt, 50)
-        # Adjoint test
-        wave_true = Acoustic_cg(model, data, t_order=time_order, s_order=space_order,
-                                nbpml=10)
-        return wave_true
-
-    @pytest.fixture(params=[2, 4])
-    def time_order(self, request):
-        return request.param
-
-    @pytest.fixture(params=[4, 8, 10])
-    def space_order(self, request):
-        return request.param
-
-    @pytest.fixture
-    def forward(self, acoustic):
-        rec, u, _, _, _ = acoustic.Forward(save=False)
-        return rec
-
-    def test_adjoint(self, acoustic, forward):
-        rec = forward
-        srca = acoustic.Adjoint(rec)
-        # Actual adjoint test
-        term1 = np.dot(srca.reshape(-1), acoustic.data.get_source().reshape(-1))
-        term2 = linalg.norm(rec)**2
-        print(term1, term2, term1 - term2, term1 / term2)
-        assert np.isclose(term1 / term2, 1.0, atol=0.001)
-
-
-if __name__ == "__main__":
-    t = TestAdjointA()
-    request = type('', (), {})()
-    request.param = (60, 70, 80)
-    ac = t.acoustic(request, 4, 2)
-    fw = t.forward(ac)
-    t.test_adjoint(ac, fw)
->>>>>>> 95bb52c3
+import numpy as np
+import pytest
+from numpy import linalg
+
+from examples.acoustic.Acoustic_codegen import Acoustic_cg
+from examples.containers import IGrid, IShot
+
+
+class TestAdjointA(object):
+    @pytest.fixture(params=[(60, 70), (60, 70, 80)])
+    def acoustic(self, request, time_order, space_order):
+        dimensions = request.param
+        # dimensions are (x,z) and (x, y, z)
+        origin = tuple([0.0]*len(dimensions))
+        spacing = tuple([15.0]*len(dimensions))
+
+        # True velocity
+        true_vp = np.ones(dimensions) + .5
+        if len(dimensions) == 2:
+            true_vp[:, int(dimensions[0] / 3):dimensions[0]] = 2.5
+        else:
+            true_vp[:, :, int(dimensions[0] / 3):dimensions[0]] = 2.5
+        model = IGrid(origin, spacing, true_vp)
+        # Define seismic data.
+        data = IShot()
+
+        f0 = .010
+        if time_order == 4:
+            dt = 1.73 * model.get_critical_dt()
+        else:
+            dt = model.get_critical_dt()
+        t0 = 0.0
+        tn = 500.0
+        nt = int(1+(tn-t0)/dt)
+
+        # Set up the source as Ricker wavelet for f0
+        def source(t, f0):
+            r = (np.pi * f0 * (t - 1./f0))
+            return (1-2.*r**2)*np.exp(-r**2)
+
+        time_series = source(np.linspace(t0, tn, nt), f0)
+        location = (origin[0] + dimensions[0] * spacing[0] * 0.5,
+                    origin[-1] + 2 * spacing[-1])
+        if len(dimensions) == 3:
+            location = (location[0], origin[1] + dimensions[1] * spacing[1] * 0.5,
+                        location[1])
+        data.set_source(time_series, dt, location)
+        receiver_coords = np.zeros((50, len(dimensions)))
+        receiver_coords[:, 0] = np.linspace(50, origin[0] +
+                                            dimensions[0]*spacing[0] - 50,
+                                            num=50)
+        if len(dimensions) == 3:
+            receiver_coords[:, 1] = location[1]
+            receiver_coords[:, 2] = location[2]
+        data.set_receiver_pos(receiver_coords)
+        data.set_shape(nt, 50)
+        # Adjoint test
+        wave_true = Acoustic_cg(model, data, t_order=time_order, s_order=space_order,
+                                nbpml=10)
+        return wave_true
+
+    @pytest.fixture(params=[2, 4])
+    def time_order(self, request):
+        return request.param
+
+    @pytest.fixture(params=[4, 8, 10])
+    def space_order(self, request):
+        return request.param
+
+    @pytest.fixture
+    def forward(self, acoustic):
+        rec, u, _, _, _ = acoustic.Forward(save=False)
+        return rec
+
+    def test_adjoint(self, acoustic, forward):
+        rec = forward
+        srca = acoustic.Adjoint(rec)
+        # Actual adjoint test
+        term1 = np.dot(srca.reshape(-1), acoustic.data.get_source().reshape(-1))
+        term2 = linalg.norm(rec)**2
+        print(term1, term2, term1 - term2, term1 / term2)
+        assert np.isclose(term1 / term2, 1.0, atol=0.001)
+
+
+if __name__ == "__main__":
+    t = TestAdjointA()
+    request = type('', (), {})()
+    request.param = (60, 70, 80)
+    ac = t.acoustic(request, 4, 2)
+    fw = t.forward(ac)
+    t.test_adjoint(ac, fw)