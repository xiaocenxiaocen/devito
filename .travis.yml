sudo: false

# language: python
language: c

python:
    - "2.7"

# Environment variable for documentation deployment
# Change author email when website author changes
env:
  global:
  - ENCRYPTION_LABEL: "1909213e8aea"
  - COMMIT_AUTHOR_EMAIL: "pandolfovince@gmail.com"

matrix:
  include:
    - os: linux
      env: DEVITO_ARCH=gcc DEVITO_OPENMP=0
    - os: linux
      env: DEVITO_ARCH=gcc DEVITO_OPENMP=1 OMP_NUM_THREADS=2
  allow_failures:
    - os: osx
      env: DEVITO_ARCH=clang DEVITO_OPENMP=0

addons:
  apt:
    packages:
        - python-dev
        - python-pip

before_install:
    # Setup anaconda
    - wget http://repo.continuum.io/miniconda/Miniconda-latest-Linux-x86_64.sh -O miniconda.sh
    - chmod +x miniconda.sh
    - bash miniconda.sh -b -p $HOME/miniconda
    - export PATH="$HOME/miniconda/bin:$PATH"
    - conda update --yes conda


install:
  - if [[ $TRAVIS_OS_NAME == 'osx' ]]; then brew update; brew install python; brew link --overwrite python ; fi
<<<<<<< HEAD
  - conda install --yes python=2.7 atlas numpy scipy
  - pip install -r requirements.txt
  - if [[ $TRAVIS_OS_NAME == 'osx' ]]; then export PATH=$PATH:$HOME/Library/Python/2.7/bin; export DEVITO_OPENMP=0; export DEVITO_ARCH=clang; fi
=======
  - pip install --user -U pip
  - pip install --user -r requirements.txt
  - if [[ $TRAVIS_OS_NAME == 'osx' ]]; then export PATH=$PATH:$HOME/Library/Python/2.7/bin; fi
>>>>>>> 638cc35c

before_script:
  - echo -e "Host github.com\n\tStrictHostKeyChecking no\n" >> ~/.ssh/config

script:
  - export PYTHONPATH=$PYTHONPATH:$PWD
  - flake8 --builtins=ArgumentError .
  - isort --check-only **/*.py
  - py.test -vs tests/
  - python examples/benchmark.py test -P tti -a -d 20 20 20 -n 5
  - python examples/benchmark.py test -P acoustic -a
  - py.test -vs examples/diffusion/example_diffusion.py
  - if [[ $TRAVIS_OS_NAME == 'osx' ]]; then ./docs/deploy.sh; fi<|MERGE_RESOLUTION|>--- conflicted
+++ resolved
@@ -29,26 +29,11 @@
         - python-dev
         - python-pip
 
-before_install:
-    # Setup anaconda
-    - wget http://repo.continuum.io/miniconda/Miniconda-latest-Linux-x86_64.sh -O miniconda.sh
-    - chmod +x miniconda.sh
-    - bash miniconda.sh -b -p $HOME/miniconda
-    - export PATH="$HOME/miniconda/bin:$PATH"
-    - conda update --yes conda
-
-
 install:
   - if [[ $TRAVIS_OS_NAME == 'osx' ]]; then brew update; brew install python; brew link --overwrite python ; fi
-<<<<<<< HEAD
-  - conda install --yes python=2.7 atlas numpy scipy
-  - pip install -r requirements.txt
-  - if [[ $TRAVIS_OS_NAME == 'osx' ]]; then export PATH=$PATH:$HOME/Library/Python/2.7/bin; export DEVITO_OPENMP=0; export DEVITO_ARCH=clang; fi
-=======
   - pip install --user -U pip
   - pip install --user -r requirements.txt
   - if [[ $TRAVIS_OS_NAME == 'osx' ]]; then export PATH=$PATH:$HOME/Library/Python/2.7/bin; fi
->>>>>>> 638cc35c
 
 before_script:
   - echo -e "Host github.com\n\tStrictHostKeyChecking no\n" >> ~/.ssh/config
