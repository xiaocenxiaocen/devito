--- conflicted
+++ resolved
@@ -77,6 +77,7 @@
         self.ld = 'gcc' if self.version is None else 'gcc-%s' % self.version
         self.cflags = ['-O3', '-g', '-fPIC', '-Wall', '-std=c99']
         self.ldflags = ['-shared']
+
         if self.openmp:
             self.ldflags += ['-fopenmp']
         self.pragma_ivdep = [Pragma('GCC ivdep')]
@@ -174,8 +175,6 @@
         self.ld = environ.get('LD', 'gcc')
         self.cflags = environ.get('CFLAGS', '-O3 -g -fPIC -Wall -std=c99').split(' ')
         self.ldflags = environ.get('LDFLAGS', '-shared').split(' ')
-        if self.openmp:
-            self.ldflags = environ.get('LDFLAGS', '-shared -fopenmp').split(' ')
 
         if self.openmp:
             self.ldflags += environ.get('OMP_LDFLAGS', '-fopenmp').split(' ')
@@ -243,7 +242,6 @@
     :return: Path to compiled lib
     """
     src_file = "%s.%s" % (basename, compiler.src_ext)
-<<<<<<< HEAD
     from sys import platform
     if platform == "linux" or platform == "linux2":
         lib_file = "%s.so" % basename
@@ -252,15 +250,11 @@
     elif platform == "win32" or platform == "win64":
         lib_file = "%s.dll" % basename
 
-    log("%s: Compiling %s" % (compiler, src_file))
-=======
-    lib_file = "%s.%s" % (basename, compiler.lib_ext)
     tic = time()
->>>>>>> 150be666
     extension_file_from_string(toolchain=compiler, ext_file=lib_file,
                                source_string=ccode, source_name=src_file)
     toc = time()
-    log("%s: compiled %s [%.2f s]" % (compiler, src_file, toc-tic))
+    log("%s: compiled %s [%.2f s]" % (compiler, src_file, toc - tic))
 
     return lib_file
 
