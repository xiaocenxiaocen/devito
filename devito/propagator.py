--- conflicted
+++ resolved
@@ -99,13 +99,6 @@
         # Profiler needs to know whether openmp is set
         self.profiler = Profiler(self.compiler.openmp, self.dtype)
 
-        # suffix of temp variable used for loop reduction of corrosponding struct
-        # member in Profiler struct when openmp is on
-        self.reduction_list = ["kernel", "loop_body"] if self.compiler.openmp else []
-        self.reduction_clause = (self.profiler
-                                 .get_loop_reduction("+", self.reduction_list)
-                                 if self.profile else "")
-
         # Cache blocking and block sizes
         self.cache_blocking = cache_blocking
         self.block_sizes = []
@@ -386,8 +379,7 @@
 
             return cgen.Assign(s_lhs, s_rhs)
 
-    def get_aligned_pragma(self, stencils, factorized, loop_counters, time_steppers,
-                           reduction=None):
+    def get_aligned_pragma(self, stencils, factorized, loop_counters, time_steppers):
         """
         Sets the alignment for the pragma.
         :param stencils: List of stencils.
@@ -404,15 +396,9 @@
             ):
                 array_names.add(item)
 
-<<<<<<< HEAD
-        return cgen.Pragma("%s(%s:64)%s" % (self.compiler.pragma_aligned,
-                                            ", ".join([str(i) for i in array_names]),
-                                            self.reduction_clause))
-=======
         return cgen.Pragma("%s(%s:64)" % (self.compiler.pragma_aligned,
                                           ", ".join([str(i) for i in array_names])
                                           ))
->>>>>>> 6dbdfb75
 
     def generate_loops(self, loop_body):
         """Assuming that the variable order defined in init (#var_order) is the
@@ -436,13 +422,8 @@
         omp_master = [cgen.Pragma("omp master")] if self.compiler.openmp else []
         omp_single = [cgen.Pragma("omp single")] if self.compiler.openmp else []
         omp_parallel = [cgen.Pragma("omp parallel")] if self.compiler.openmp else []
-<<<<<<< HEAD
-        omp_for = [cgen.Pragma("omp for schedule(static)%s" %
-                               self.reduction_clause)] if self.compiler.openmp else []
-=======
         omp_for = [cgen.Pragma("omp for schedule(static)"
                                )] if self.compiler.openmp else []
->>>>>>> 6dbdfb75
         t_loop_limits = self.time_loop_limits
         t_var = str(self._var_map[self.time_dim])
         cond_op = "<" if self._forward else ">"
@@ -498,21 +479,7 @@
         # Code to declare the time stepping variables (outside the time loop)
         def_time_step = [cgen.Value("int", t_var_def.name)
                          for t_var_def in self.time_steppers]
-<<<<<<< HEAD
-        if self.profile:
-            body = def_time_step + self.pre_loop +\
-                [cgen.Statement(self.profiler
-                                .get_loop_temp_var_decl("0", self.reduction_list))]\
-                + omp_parallel + [loop_body] +\
-                [cgen.Statement(s) for s in
-                 self.profiler.get_loop_flop_update(self.reduction_list)]\
-                + self.post_loop
-        else:
-            body = def_time_step + self.pre_loop\
-                + omp_parallel + [loop_body] + self.post_loop
-=======
         body = def_time_step + self.pre_loop + omp_parallel + [loop_body] + self.post_loop
->>>>>>> 6dbdfb75
 
         if self.profile:
             body = self.profiler.add_profiling(body, "kernel")
